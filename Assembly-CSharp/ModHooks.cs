﻿using System;
using System.Collections.Generic;
using System.IO;
using GlobalEnums;
using UnityEngine;

namespace Modding
{
    /// <summary>
    /// Class to hook into various events for the game.
    /// </summary>
	public class ModHooks
    {
<<<<<<< HEAD
        private static readonly string LogPath = Application.persistentDataPath + "\\ModLog.txt";

        /// <summary>
        /// Provides access to logging system.
        /// </summary>
        public static Logger Logger => _logger ?? (_logger = new Logger(LogLevel.Debug, LogPath));

        private static Logger _logger;

        private ModHooks()
        {
            if (File.Exists(LogPath))
                File.Delete(LogPath);
=======
        public List<string> LoadedMods = new List<string>();
        public string ModVersion;

        private static int _modVersion = 2;

        public GameVersionData version;

        private ModHooks()
        {
            _newLogfile = true;

            GameVersion gameVersion;
            gameVersion.major = 1;
            gameVersion.minor = 2;
            gameVersion.revision = 1;
            gameVersion.package = 4;
            version = new GameVersionData {gameVersion = gameVersion};

            ModVersion = version.GetGameVersionString() + "-" + _modVersion;
>>>>>>> 47dc7a05
        }

        /// <summary>
        /// Current instance of Modhooks.
        /// </summary>
	    public static ModHooks Instance => _instance ?? (_instance = new ModHooks());

        /// <summary>
        /// Logs the message to ModLog.txt in the save file path.
        /// </summary>
        /// <param name="info">Message To Log</param>
        [Obsolete("This method is obsolete and will be removed in future Mod API Versions. Use ModHooks.Instance.Logger instead.")]
        public static void ModLog(string info)
        {
            Logger.Log(info);
        }

        #region PlayerManagementHandling

        /// <summary>
        /// Called when anything in the game tries to set a bool in player data
        /// </summary>
        /// <remarks>PlayerData.SetBool</remarks>
        [HookInfo("Called when anything in the game tries to set a bool in player data", "PlayerData.SetBool")]
        public event SetBoolProxy SetPlayerBoolHook;

        public void SetPlayerBool(string target, bool val)
        {
            if (SetPlayerBoolHook != null)
            {
                SetPlayerBoolHook(target, val);
                return;
            }
            PlayerData.instance.SetBoolInternal(target, val);
        }


        /// <summary>
        /// Called when anything in the game tries to get a bool from player data
        /// </summary>
        /// <remarks>PlayerData.GetBool</remarks>
        [HookInfo("Called when anything in the game tries to get a bool from player data", "PlayerData.GetBool")]
        public event GetBoolProxy GetPlayerBoolHook;

        public bool GetPlayerBool(string target)
        {
            bool boolInternal = PlayerData.instance.GetBoolInternal(target);
            bool result = boolInternal;
            bool flag = false;
            if (GetPlayerBoolHook == null) return result;

            Delegate[] invocationList = GetPlayerBoolHook.GetInvocationList();
            foreach (Delegate toInvoke in invocationList)
            {
                bool flag2 = (bool)toInvoke.DynamicInvoke(target);
                if (flag2 == boolInternal || flag) continue;

                result = flag2;
                flag = true;
            }
            return result;
        }

        /// <summary>
        /// Called when anything in the game tries to set an int in player data
        /// </summary>
        /// <remarks>PlayerData.SetInt</remarks>
        [HookInfo("Called when anything in the game tries to set an int in player data", "PlayerData.SetInt")]
        public event SetIntProxy SetPlayerIntHook;

        public void SetPlayerInt(string target, int val)
        {
            if (SetPlayerIntHook != null)
            {
                SetPlayerIntHook(target, val);
                return;
            }
            PlayerData.instance.SetIntInternal(target, val);
        }

        /// <summary>
        /// Called when anything in the game tries to get an int from player data
        /// </summary>
        /// <remarks>PlayerData.GetInt</remarks>
        [HookInfo("Called when anything in the game tries to get an int from player data", "PlayerData.GetInt")]
        public event GetIntProxy GetPlayerIntHook;

        public int GetPlayerInt(string target)
        {
            int intInternal = PlayerData.instance.GetIntInternal(target);
            int result = intInternal;
            bool flag = false;
            if (GetPlayerIntHook == null) return result;

            Delegate[] invocationList = GetPlayerIntHook.GetInvocationList();
            foreach (Delegate toInvoke in invocationList)
            {
                int num = (int)toInvoke.DynamicInvoke(target);
                if (num == intInternal || flag) continue;

                result = num;
                flag = true;
            }
            return result;
        }

        /// <summary>
        /// Called after setting up a new PlayerData
        /// </summary>
        /// <remarks>PlayerData.SetupNewPlayerData</remarks>
        [HookInfo("Called after setting up a new PlayerData", "PlayerData.SetupNewPlayerData")]
        public event NewPlayerDataHandler NewPlayerDataHook;

        public void AfterNewPlayerData()
        {
            NewPlayerDataHook?.Invoke(PlayerData.instance);
        }

        /// <summary>
        /// Called when health is taken from the player
        /// </summary>
        /// <remarks>HeroController.TakeHealth</remarks>
        [HookInfo("Called when health is taken from the player", "HeroController.TakeHealth")]
        public event TakeHealthProxy TakeHealthHook;

        public int OnTakeHealth(int damage)
        {
            if (TakeHealthHook == null) return damage;

            Delegate[] invocationList = TakeHealthHook.GetInvocationList();
            foreach (Delegate toInvoke in invocationList)
            {
                damage = (int)toInvoke.DynamicInvoke(damage);
            }
            return damage;
        }

        /// <summary>
        /// Called when damage is dealt to the player
        /// </summary>
        /// <remarks>HeroController.TakeDamage</remarks>
        [HookInfo("Called when damage is dealt to the player", "HeroController.TakeDamage")]
        public event TakeDamageProxy TakeDamageHook;

        public int OnTakeDamage(ref int hazardType, int damage)
        {
            if (TakeDamageHook == null) return damage;

            Delegate[] invocationList = TakeDamageHook.GetInvocationList();
            foreach (Delegate toInvoke in invocationList)
            {
                damage = (int)toInvoke.DynamicInvoke(hazardType, damage);
            }
            return damage;
        }

        /// <summary>
        /// Called whenever the player attacks
        /// </summary>
        /// <remarks>HeroController.Attack</remarks>
        [HookInfo("Called whenever the player attacks", "HeroController.Attack")]
        public event AttackHandler AttackHook;

        public void OnAttack(AttackDirection dir)
        {
            AttackHook?.Invoke(dir);
        }

        /// <summary>
        /// Called at the end of the attack function
        /// </summary>
        /// <remarks>HeroController.Attack</remarks>
        [HookInfo("Called at the end of the attack function", "HeroController.Attack")]
        public event AfterAttackHandler AfterAttackHook;

        public void AfterAttack(AttackDirection dir)
        {
            AfterAttackHook?.Invoke(dir);
        }



        /// <summary>
        /// Called after player values for charms have been set
        /// </summary>
        /// <remarks>HeroController.CharmUpdate</remarks>
        [HookInfo("Called after player values for charms have been set", "HeroController.CharmUpdate")]
        public event CharmUpdateHandler CharmUpdateHook;

        public void OnCharmUpdate()
        {
            CharmUpdateHook?.Invoke(PlayerData.instance, HeroController.instance);
        }

        /// <summary>
        /// Called whenever the hero updates
        /// </summary>
        /// <remarks>HeroController.Update</remarks>
        [HookInfo("Called whenever the hero updates", "HeroController.Update")]
        public event HeroUpdateHandler HeroUpdateHook;

        public void OnHeroUpdate()
        {
            HeroUpdateHook?.Invoke();
        }

        /// <summary>
        /// Called during dash function to change velocity
        /// </summary>
        /// <remarks>HeroController.Dash</remarks>
        [HookInfo("Called during dash function to change velocity", "HeroController.Dash")]
        public event DashVelocityHandler DashVectorHook;

        public Vector2 DashVelocityChange()
        {
            return DashVectorHook?.Invoke() ?? Vector2.zero;
        }

        /// <summary>
        /// Called whenever the dash key is pressed. Overrides normal dash functionality
        /// </summary>
        /// <remarks>HeroController.LookForQueueInput</remarks>
        [HookInfo("Called whenever the dash key is pressed. Overrides normal dash functionality", "HeroController.LookForQueueInput")]
        public event DashPressedHandler DashPressedHook;

        public bool OnDashPressed()
        {
            if (DashPressedHook == null) return false;

            DashPressedHook();
            return true;
        }

        #endregion


        #region SaveHandling


        /// <summary>
        /// Called directly after a save has been loaded
        /// </summary>
        /// <remarks>GameManager.LoadGame</remarks>
        [HookInfo("Called directly after a save has been loaded", "GameManager.LoadGame")]
        public event SavegameLoadHandler SavegameLoadHook;

        public void OnSavegameLoad(int id)
        {
            SavegameLoadHook?.Invoke(id);
        }

        /// <summary>
        /// Called directly after a save has been saved
        /// </summary>
        /// <remarks>GameManager.SaveGame</remarks>
        [HookInfo("Called directly after a save has been saved", "GameManager.SaveGame")]
        public event SavegameSaveHandler SavegameSaveHook;

        public void OnSavegameSave(int id)
        {
            SavegameSaveHook?.Invoke(id);
        }

        /// <summary>
        /// Called whenever a new game is started
        /// </summary>
        /// <remarks>GameManager.LoadFirstScene</remarks>
        [HookInfo("Called whenever a new game is started", "GameManager.LoadFirstScene")]
        public event NewGameHandler NewGameHook;

        public void OnNewGame()
        {
            NewGameHook?.Invoke();
        }

        /// <summary>
        /// Called whenever a save file is deleted
        /// </summary>
        /// <remarks>GameManager.ClearSaveFile</remarks>
        [HookInfo("Called whenever a save file is deleted", "GameManager.ClearSaveFile")]
        public event ClearSaveGameHandler SavegameClearHook;

        public void OnSavegameClear(int id)
        {
            SavegameClearHook?.Invoke(id);
        }

        /// <summary>
        /// Called directly after a save has been loaded.  Allows for accessing SaveGame instance.
        /// </summary>
        /// <remarks>GameManager.LoadGame</remarks>
        [HookInfo("Called directly after a save has been loaded.  Allows for accessing SaveGame instance.", "GameManager.LoadGame")]
        public event AfterSavegameLoadHandler AfterSavegameLoadHook;

        public void OnAfterSaveGameLoad(SaveGameData data)
        {
            AfterSavegameLoadHook?.Invoke(data);
        }

        /// <summary>
        /// Called directly before save has been saved to allow for changes to the data before persisted.
        /// </summary>
        /// <remarks>GameManager.SaveGame</remarks>
        [HookInfo("Called directly before save has been saved to allow for changes to the data before persisted.", "GameManager.SaveGame")]
        public event BeforeSavegameSaveHandler BeforeSavegameSaveHook;

        public void OnBeforeSaveGameSave(SaveGameData data)
        {
            BeforeSavegameSaveHook?.Invoke(data);
        }

        #endregion

        /// <summary>
        /// Called whenever localization specific strings are requested
        /// </summary>
        /// <remarks>N/A</remarks>
        [HookInfo("Called whenever localization specific strings are requested", "N/A")]
        public event LanguageGetHandler LanguageGetHook;

        public string LanguageGet(string key, string sheet)
        {
            string @internal = Language.Language.GetInternal(key, sheet);
            string result = @internal;
            bool flag = false;
            if (LanguageGetHook == null) return result;

            Delegate[] invocationList = LanguageGetHook.GetInvocationList();
            foreach (Delegate toInvoke in invocationList)
            {
                string text = (string)toInvoke.DynamicInvoke(key, sheet);
                if (text == @internal || flag) continue;

                result = text;
                flag = true;
            }
            return result;
        }

        #region SceneHandling

        /// <summary>
        /// Called after a new Scene has been loaded
        /// </summary>
        /// <remarks>N/A</remarks>
        [HookInfo("Called after a new Scene has been loaded", "N/A")]
        public event SceneChangedHandler SceneChanged;

        public void OnSceneChanged(string targetScene)
        {
            SceneChanged?.Invoke(targetScene);
        }

        /// <summary>
        /// Called right before a scene gets loaded, can change which scene gets loaded
        /// </summary>
        /// <remarks>N/A</remarks>
        [HookInfo("Called right before a scene gets loaded, can change which scene gets loaded", "N/A")]
        public event BeforeSceneLoadHandler BeforeSceneLoadHook;

        public string BeforeSceneLoad(string sceneName)
        {
            if (BeforeSceneLoadHook == null) return sceneName;

            Delegate[] invocationList = BeforeSceneLoadHook.GetInvocationList();
            foreach (Delegate toInvoke in invocationList)
            {
                sceneName = (string)toInvoke.DynamicInvoke(sceneName);
            }
            return sceneName;
        }

        #endregion


        /// <summary>
        /// Called whenever a new gameobject is created with a collider and playmaker2d
        /// </summary>
        /// <remarks>PlayMakerUnity2DProxy.Start</remarks>
        [HookInfo("Called whenever a new gameobject is created with a collider and playmaker2d", "PlayMakerUnity2DProxy.Start")]
        public event ColliderCreateHandler ColliderCreateHook;

        public void OnColliderCreate(GameObject go)
        {
            ColliderCreateHook?.Invoke(go);
        }

        /// <summary>
        /// Called when the game is fully closed
        /// </summary>
        /// <remarks>GameManager.OnApplicationQuit</remarks>
        [HookInfo("Called when the game is fully closed", "GameManager.OnApplicationQuit")]
        public event ApplicationQuitHandler ApplicationQuitHook;

        public void OnApplicationQuit()
        {
            ApplicationQuitHook?.Invoke();
        }


        private static ModHooks _instance;
<<<<<<< HEAD
        public List<string> LoadedMods = new List<string>();
=======
        private bool _newLogfile;
        
>>>>>>> 47dc7a05
    }
}<|MERGE_RESOLUTION|>--- conflicted
+++ resolved
@@ -11,7 +11,6 @@
     /// </summary>
 	public class ModHooks
     {
-<<<<<<< HEAD
         private static readonly string LogPath = Application.persistentDataPath + "\\ModLog.txt";
 
         /// <summary>
@@ -21,11 +20,6 @@
 
         private static Logger _logger;
 
-        private ModHooks()
-        {
-            if (File.Exists(LogPath))
-                File.Delete(LogPath);
-=======
         public List<string> LoadedMods = new List<string>();
         public string ModVersion;
 
@@ -35,8 +29,6 @@
 
         private ModHooks()
         {
-            _newLogfile = true;
-
             GameVersion gameVersion;
             gameVersion.major = 1;
             gameVersion.minor = 2;
@@ -45,7 +37,8 @@
             version = new GameVersionData {gameVersion = gameVersion};
 
             ModVersion = version.GetGameVersionString() + "-" + _modVersion;
->>>>>>> 47dc7a05
+            if (File.Exists(LogPath))
+                File.Delete(LogPath);
         }
 
         /// <summary>
@@ -447,11 +440,5 @@
 
 
         private static ModHooks _instance;
-<<<<<<< HEAD
-        public List<string> LoadedMods = new List<string>();
-=======
-        private bool _newLogfile;
-        
->>>>>>> 47dc7a05
     }
 }