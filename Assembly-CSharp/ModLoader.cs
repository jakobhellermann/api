--- conflicted
+++ resolved
@@ -94,15 +94,9 @@
                 {
                     foreach (Type type in Assembly.LoadFile(modPath).GetTypes())
                     {
-<<<<<<< HEAD
-                        #pragma warning disable 618
-                        if (IsSubclassOfRawGeneric(typeof(Mod<>), type))
-                        #pragma warning restore 618
-=======
 #pragma warning disable 618 // Backwards compatibility
                         if (IsSubclassOfRawGeneric(typeof(Mod<>), type))
 #pragma warning restore 618
->>>>>>> cd6947bf
                         {
                             Logger.LogDebug("[API] - Trying to instantiate mod<T>: " + type);
 
